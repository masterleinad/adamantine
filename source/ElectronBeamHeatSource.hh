--- conflicted
+++ resolved
@@ -72,14 +72,9 @@
 
 private:
   dealii::Point<3> _beam_center;
-<<<<<<< HEAD
-  double _alpha;
+  double _alpha = std::numeric_limits<double>::signaling_NaN();
   BeamHeatSourceProperties _beam;
   ScanPath<MemorySpaceType> _scan_path;
-=======
-  double _alpha = std::numeric_limits<double>::signaling_NaN();
-  double const _log_01 = std::log(0.1);
->>>>>>> 052c98eb
 };
 
 template <int dim, typename MemorySpaceType>
