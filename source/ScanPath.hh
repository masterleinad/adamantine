/* Copyright (c) 2016 - 2024, the adamantine authors.
 *
 * This file is subject to the Modified BSD License and may not be distributed
 * without copyright and license information. Please refer to the file LICENSE
 * for the text and further information on this license.
 */

#ifndef SCAN_PATH_HH
#define SCAN_PATH_HH

#include <deal.II/base/function.h>
#include <deal.II/base/point.h>

<<<<<<< HEAD
#include <boost/algorithm/string.hpp>
#include <boost/filesystem.hpp>
#include <boost/property_tree/ptree.hpp>

#include <Kokkos_Core.hpp>

#include <iostream>
#include <istream>
=======
#include <limits>
#include <string>
>>>>>>> 052c98eb
#include <vector>

namespace adamantine
{
/**
 * This enum distinguishes between the two types of scan path segments.
 */
enum class ScanPathSegmentType
{
  line,
  point
};

/**
 * This structure stores the relevant information for a single segment. The scan
 * path input file distingishes between spots and lines, but when we know the
 * end time and end location, spots become lines with a start point equal to its
 * end point. Everything one needs can be determined from these three quantities
 * (and the segment info from the preceding segment) but in the future it might
 * be worth adding in some redundant information like start time/point and
 * velocity.
 */
struct ScanPathSegment
{
  double end_time =
      std::numeric_limits<double>::signaling_NaN(); // Unit: seconds
  double power_modifier =
      std::numeric_limits<double>::signaling_NaN(); // Dimensionless
  dealii::Point<3> end_point;                       // Unit: m
};

/**
 * Forward declaration of the tester friend class to ScanPath.
 */
class ScanPathTester;

/**
 * This class calculates the position of the center of a heat source. It also
 * gives the power modifier for the current segment. It reads in the scan path
 * from a text file.
 */
template <typename MemorySpaceType>
class ScanPath
{
  friend class ScanPathTester;

public:
  /**
   * Default construtor. This creates an empty scan path with no segment.
   */
  ScanPath() = default;

  ScanPath(
      Kokkos::View<ScanPathSegment *, typename MemorySpaceType::kokkos_space,
                   Kokkos::MemoryTraits<Kokkos::Unmanaged>>
          scan_path_segments)
      : _segment_list(scan_path_segments)
  {
  }

  static std::vector<ScanPathSegment>
  extract_scan_paths(std::string scan_path_file, std::string file_format);

  /**
   * Calculate the location of the scan path at a given time for a single
   * coordinate.
   */
  dealii::Point<3> value(double const &time) const;

  /**
   * Return the power coefficient for the current segment
   */
  double get_power_modifier(double const &time) const;

  /**
   * Return the scan path's list of segments
   */
  std::vector<ScanPathSegment> get_segment_list() const;

<<<<<<< HEAD
private:
  /**
   * The list of information about each segment in the scan path.
   */
  Kokkos::View<ScanPathSegment *, typename MemorySpaceType::kokkos_space,
               Kokkos::MemoryTraits<Kokkos::Unmanaged>>
      _segment_list;

=======
>>>>>>> 052c98eb
  /**
   * Read the scan path file and update the list of segments.
   */
  void read_file();

private:
  /**
   * Method to load a "segment" scan path file
   */
<<<<<<< HEAD
  static std::vector<ScanPathSegment>
  load_segment_scan_path(std::string scan_path_file);
=======
  void load_segment_scan_path();
>>>>>>> 052c98eb

  /**
   * Method to load an "event series" scan path file
   */
<<<<<<< HEAD
  static std::vector<ScanPathSegment>
  load_event_series_scan_path(std::string scan_path_file);
=======
  void load_event_series_scan_path();
>>>>>>> 052c98eb

  /**
   * Method to determine the current segment, its start point, and start time.
   */
  void update_current_segment_info(double time,
                                   dealii::Point<3> &segment_start_point,
                                   double &segment_start_time) const;

  /**
   * File name of the scan path
   */
  std::string _scan_path_file;
  /**
   * Format of the scan path file, either segment of event_series.
   */
  std::string _file_format;
  /**
   * The list of information about each segment in the scan path.
   */
  std::vector<ScanPathSegment> _segment_list;
  /**
   * The index of the current segment in the scan path.
   */
  mutable unsigned int _current_segment = 0;
};
} // namespace adamantine

#endif<|MERGE_RESOLUTION|>--- conflicted
+++ resolved
@@ -1,5 +1,5 @@
 /* Copyright (c) 2016 - 2024, the adamantine authors.
- *
+*
  * This file is subject to the Modified BSD License and may not be distributed
  * without copyright and license information. Please refer to the file LICENSE
  * for the text and further information on this license.
@@ -11,19 +11,8 @@
 #include <deal.II/base/function.h>
 #include <deal.II/base/point.h>
 
-<<<<<<< HEAD
-#include <boost/algorithm/string.hpp>
-#include <boost/filesystem.hpp>
-#include <boost/property_tree/ptree.hpp>
-
-#include <Kokkos_Core.hpp>
-
-#include <iostream>
-#include <istream>
-=======
 #include <limits>
 #include <string>
->>>>>>> 052c98eb
 #include <vector>
 
 namespace adamantine
@@ -103,7 +92,11 @@
    */
   std::vector<ScanPathSegment> get_segment_list() const;
 
-<<<<<<< HEAD
+  /**
+   * Read the scan path file and update the list of segments.
+   */
+  void read_file();
+
 private:
   /**
    * The list of information about each segment in the scan path.
@@ -112,33 +105,22 @@
                Kokkos::MemoryTraits<Kokkos::Unmanaged>>
       _segment_list;
 
-=======
->>>>>>> 052c98eb
   /**
-   * Read the scan path file and update the list of segments.
+   * The index of the current segment in the scan path.
    */
-  void read_file();
+  mutable unsigned int _current_segment = 0;
 
-private:
   /**
    * Method to load a "segment" scan path file
    */
-<<<<<<< HEAD
   static std::vector<ScanPathSegment>
   load_segment_scan_path(std::string scan_path_file);
-=======
-  void load_segment_scan_path();
->>>>>>> 052c98eb
 
   /**
    * Method to load an "event series" scan path file
    */
-<<<<<<< HEAD
   static std::vector<ScanPathSegment>
   load_event_series_scan_path(std::string scan_path_file);
-=======
-  void load_event_series_scan_path();
->>>>>>> 052c98eb
 
   /**
    * Method to determine the current segment, its start point, and start time.
