--- conflicted
+++ resolved
@@ -319,13 +319,6 @@
             }
 
             bool on_the_face = true;
-<<<<<<< HEAD
-            for (int coord = 0; coord < dim; ++coord)
-            {
-              double const max_edge = std::max(edge_01[coord], edge_02[coord]);
-              if ((face_intersection[coord] < (min[coord] - tol * max_edge)) ||
-                  (face_intersection[coord] > (max[coord] + tol * max_edge)))
-=======
             double const effective_edge = std::sqrt(face_area);
             for (int coord = 0; coord < dim; ++coord)
             {
@@ -333,7 +326,6 @@
                    (min[coord] - tol * effective_edge)) ||
                   (face_intersection[coord] >
                    (max[coord] + tol * effective_edge)))
->>>>>>> f85afc6f
               {
                 on_the_face = false;
                 break;
