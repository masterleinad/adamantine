/* Copyright (c) 2016 - 2021, the adamantine authors.
 *
 * This file is subject to the Modified BSD License and may not be distributed
 * without copyright and license information. Please refer to the file LICENSE
 * for the text and further information on this license.
 */

#ifndef ADAMANTINE_HH
#define ADAMANTINE_HH

#include <Geometry.hh>
#include <PostProcessor.hh>
#include <ThermalPhysics.hh>
#include <Timer.hh>
#include <material_deposition.hh>
#include <utils.hh>

#include <deal.II/base/mpi.h>
#include <deal.II/distributed/solution_transfer.h>
#include <deal.II/grid/filtered_iterator.h>
#include <deal.II/grid/grid_refinement.h>
#include <deal.II/numerics/error_estimator.h>

#include <boost/program_options.hpp>
#include <boost/property_tree/info_parser.hpp>
#include <boost/property_tree/ptree.hpp>

#ifdef ADAMANTINE_WITH_CALIPER
#include <caliper/cali.h>
#endif

#include <cmath>
#include <iostream>

template <int dim, typename MemorySpaceType,
          std::enable_if_t<
              std::is_same<MemorySpaceType, dealii::MemorySpace::Host>::value,
              int> = 0>
void output_pvtu(
    adamantine::PostProcessor<dim> &post_processor, unsigned int cycle,
    unsigned int n_time_step, double time,
    dealii::AffineConstraints<double> const &affine_constraints,
    dealii::LinearAlgebra::distributed::Vector<double, MemorySpaceType>
        &solution,
    std::vector<adamantine::Timer> &timers)
{
  timers[adamantine::output].start();
  affine_constraints.distribute(solution);
  post_processor.output_pvtu(cycle, n_time_step, time, solution);
  timers[adamantine::output].stop();
}

#ifdef ADAMANTINE_HAVE_CUDA
template <int dim, typename MemorySpaceType,
          std::enable_if_t<
              std::is_same<MemorySpaceType, dealii::MemorySpace::CUDA>::value,
              int> = 0>
void output_pvtu(
    adamantine::PostProcessor<dim> &post_processor, unsigned int cycle,
    unsigned int n_time_step, double time,
    dealii::AffineConstraints<double> const &affine_constraints,
    dealii::LinearAlgebra::distributed::Vector<double, MemorySpaceType>
        &solution,
    std::vector<adamantine::Timer> &timers)
{
  timers[adamantine::output].start();
  dealii::LinearAlgebra::distributed::Vector<double, dealii::MemorySpace::Host>
      solution_host(solution.get_partitioner());
  solution_host.import(solution, dealii::VectorOperation::insert);
  affine_constraints.distribute(solution_host);
  post_processor.output_pvtu(cycle, n_time_step, time, solution_host);
  timers[adamantine::output].stop();
}
#endif

template <int dim, typename MemorySpaceType,
          std::enable_if_t<
              std::is_same<MemorySpaceType, dealii::MemorySpace::Host>::value,
              int> = 0>
dealii::Vector<float> estimate_error(
    dealii::parallel::distributed::Triangulation<dim> const &triangulation,
    dealii::DoFHandler<dim> const &dof_handler, int fe_degree,
    dealii::LA::distributed::Vector<double, MemorySpaceType> const &solution)
{
  dealii::Vector<float> estimated_error_per_cell(
      triangulation.n_active_cells());
  dealii::KellyErrorEstimator<dim>::estimate(
      dof_handler, dealii::QGauss<dim - 1>(fe_degree + 1),
      std::map<dealii::types::boundary_id,
               const dealii::Function<dim, double> *>(),
      solution, estimated_error_per_cell, dealii::ComponentMask(), nullptr, 0,
      triangulation.locally_owned_subdomain());

  return estimated_error_per_cell;
}

#ifdef ADAMANTINE_HAVE_CUDA
template <int dim, typename MemorySpaceType,
          std::enable_if_t<
              std::is_same<MemorySpaceType, dealii::MemorySpace::CUDA>::value,
              int> = 0>
dealii::Vector<float> estimate_error(
    dealii::parallel::distributed::Triangulation<dim> const &triangulation,
    dealii::DoFHandler<dim> const &dof_handler, int fe_degree,
    dealii::LA::distributed::Vector<double, MemorySpaceType> const &solution)
{
  dealii::LA::distributed::Vector<double, dealii::MemorySpace::Host>
      solution_host(solution.get_partitioner());
  solution_host.import(solution, dealii::VectorOperation::insert);
  dealii::Vector<float> estimated_error_per_cell(
      triangulation.n_active_cells());
  dealii::KellyErrorEstimator<dim>::estimate(
      dof_handler, dealii::QGauss<dim - 1>(fe_degree + 1),
      std::map<dealii::types::boundary_id,
               const dealii::Function<dim, double> *>(),
      solution_host, estimated_error_per_cell, dealii::ComponentMask(), nullptr,
      0, triangulation.locally_owned_subdomain());

  return estimated_error_per_cell;
}
#endif

// inlining this function so we can have in the header
inline void initialize_timers(MPI_Comm const &communicator,
                              std::vector<adamantine::Timer> &timers)
{
  timers.push_back(adamantine::Timer(communicator, "Main"));
  timers.push_back(adamantine::Timer(communicator, "Refinement"));
  timers.push_back(adamantine::Timer(communicator, "Add Material, Search"));
  timers.push_back(adamantine::Timer(communicator, "Add Material, Activate"));
  timers.push_back(adamantine::Timer(communicator, "Evolve One Time Step"));
  timers.push_back(adamantine::Timer(
      communicator, "Evolve One Time Step: evaluate_thermal_physics"));
  timers.push_back(adamantine::Timer(
      communicator, "Evolve One Time Step: id_minus_tau_J_inverse"));
  timers.push_back(adamantine::Timer(
      communicator, "Evolve One Time Step: evaluate_material_properties"));
  timers.push_back(adamantine::Timer(communicator, "Output"));
}

template <int dim, int fe_degree, typename MemorySpaceType,
          typename QuadratureType>
std::vector<std::unique_ptr<adamantine::HeatSource<dim>>> &initialize(
    MPI_Comm const &communicator, boost::property_tree::ptree const &database,
    adamantine::Geometry<dim> &geometry,
    std::unique_ptr<adamantine::Physics<dim, MemorySpaceType>> &thermal_physics)
{
  thermal_physics.reset(
      new adamantine::ThermalPhysics<dim, fe_degree, MemorySpaceType,
                                     QuadratureType>(communicator, database,
                                                     geometry));
  return static_cast<adamantine::ThermalPhysics<dim, fe_degree, MemorySpaceType,
                                                QuadratureType> *>(
             thermal_physics.get())
      ->get_heat_sources();
}

template <int dim, int fe_degree, typename MemorySpaceType>
std::vector<std::unique_ptr<adamantine::HeatSource<dim>>> &
initialize_quadrature(
    std::string const &quadrature_type, MPI_Comm const &communicator,
    boost::property_tree::ptree const &database,
    adamantine::Geometry<dim> &geometry,
    std::unique_ptr<adamantine::Physics<dim, MemorySpaceType>> &thermal_physics)
{
  if (quadrature_type.compare("gauss") == 0)
    return initialize<dim, fe_degree, MemorySpaceType, dealii::QGauss<1>>(
        communicator, database, geometry, thermal_physics);
  else
  {
    adamantine::ASSERT_THROW(quadrature_type.compare("lobatto") == 0,
                             "quadrature should be Gauss or Lobatto.");
    return initialize<dim, fe_degree, MemorySpaceType,
                      dealii::QGaussLobatto<1>>(communicator, database,
                                                geometry, thermal_physics);
  }
}

template <int dim, typename MemorySpaceType>
std::vector<std::unique_ptr<adamantine::HeatSource<dim>>> &
initialize_thermal_physics(
    unsigned int fe_degree, std::string const &quadrature_type,
    MPI_Comm const &communicator, boost::property_tree::ptree const &database,
    adamantine::Geometry<dim> &geometry,
    std::unique_ptr<adamantine::Physics<dim, MemorySpaceType>> &thermal_physics)
{
  switch (fe_degree)
  {
  case 1:
  {
    return initialize_quadrature<dim, 1, MemorySpaceType>(
        quadrature_type, communicator, database, geometry, thermal_physics);
  }
  case 2:
  {
    return initialize_quadrature<dim, 2, MemorySpaceType>(
        quadrature_type, communicator, database, geometry, thermal_physics);
  }
  case 3:
  {
    return initialize_quadrature<dim, 3, MemorySpaceType>(
        quadrature_type, communicator, database, geometry, thermal_physics);
  }
  case 4:
  {
    return initialize_quadrature<dim, 4, MemorySpaceType>(
        quadrature_type, communicator, database, geometry, thermal_physics);
  }
  case 5:
  {
    return initialize_quadrature<dim, 5, MemorySpaceType>(
        quadrature_type, communicator, database, geometry, thermal_physics);
  }
  case 6:
  {
    return initialize_quadrature<dim, 6, MemorySpaceType>(
        quadrature_type, communicator, database, geometry, thermal_physics);
  }
  case 7:
  {
    return initialize_quadrature<dim, 7, MemorySpaceType>(
        quadrature_type, communicator, database, geometry, thermal_physics);
  }
  case 8:
  {
    return initialize_quadrature<dim, 8, MemorySpaceType>(
        quadrature_type, communicator, database, geometry, thermal_physics);
  }
  case 9:
  {
    return initialize_quadrature<dim, 9, MemorySpaceType>(
        quadrature_type, communicator, database, geometry, thermal_physics);
  }
  default:
  {
    adamantine::ASSERT_THROW(fe_degree == 10,
                             "fe_degree should be between 1 and 10.");
    return initialize_quadrature<dim, 10, MemorySpaceType>(
        quadrature_type, communicator, database, geometry, thermal_physics);
  }
  }
}

template <int dim, typename MemorySpaceType,
          std::enable_if_t<
              std::is_same<MemorySpaceType, dealii::MemorySpace::Host>::value,
              int> = 0>
void refine_and_transfer(
    std::unique_ptr<adamantine::Physics<dim, MemorySpaceType>> &thermal_physics,
    dealii::DoFHandler<dim> &dof_handler,
    dealii::LA::distributed::Vector<double, MemorySpaceType> &solution)
{
  dealii::parallel::distributed::Triangulation<dim> &triangulation =
      dynamic_cast<dealii::parallel::distributed::Triangulation<dim> &>(
          const_cast<dealii::Triangulation<dim> &>(
              dof_handler.get_triangulation()));

  std::shared_ptr<adamantine::MaterialProperty<dim>> material_property =
      thermal_physics->get_material_property();

  dealii::parallel::distributed::SolutionTransfer<
      dim, dealii::LA::distributed::Vector<double, MemorySpaceType>>
      solution_transfer(dof_handler);
  std::vector<dealii::parallel::distributed::SolutionTransfer<
      dim, dealii::LA::distributed::Vector<double, MemorySpaceType>>>
      material_state(
          static_cast<unsigned int>(adamantine::MaterialState::SIZE),
          dealii::parallel::distributed::SolutionTransfer<
              dim, dealii::LA::distributed::Vector<double, MemorySpaceType>>(
              material_property->get_dof_handler()));

  // We need to update the ghost values before we can do the interpolation on
  // the new mesh.
  solution.update_ghost_values();

  // Prepare the Triangulation and the diffent SolutionTransfers for refinement
  triangulation.prepare_coarsening_and_refinement();
  solution_transfer.prepare_for_coarsening_and_refinement(solution);
  for (unsigned int i = 0;
       i < static_cast<unsigned int>(adamantine::MaterialState::SIZE); ++i)
    material_state[i].prepare_for_coarsening_and_refinement(
        material_property->get_state()[i]);

  // Execute the refinement
  triangulation.execute_coarsening_and_refinement();

  // Update the AffineConstraints and resize the solution
  thermal_physics->setup_dofs();
  thermal_physics->initialize_dof_vector(solution);

  // Update MaterialProperty DoFHandler and resize the state vectors
  material_property->reinit_dofs();

  // Interpolate the solution and the state onto the new mesh
  solution_transfer.interpolate(solution);
  for (unsigned int i = 0;
       i < static_cast<unsigned int>(adamantine::MaterialState::SIZE); ++i)
    material_state[i].interpolate(material_property->get_state()[i]);

#if ADAMANTINE_DEBUG
  // Check that we are not losing material
  std::array<dealii::LA::distributed::Vector<double, dealii::MemorySpace::Host>,
             static_cast<unsigned int>(adamantine::MaterialState::SIZE)>
      state = material_property->get_state();
  unsigned int const local_size = state[0].local_size();
  unsigned int constexpr n_material_states =
      static_cast<unsigned int>(adamantine::MaterialState::SIZE);
  for (unsigned int i = 0; i < local_size; ++i)
  {
    double material_ratio = 0.;
    for (unsigned int j = 0; j < n_material_states; ++j)
      material_ratio += state[j].local_element(i);
    adamantine::ASSERT(std::abs(material_ratio - 1.) < 1e-14,
                       "Material is lost.");
  }
#endif
}

#ifdef ADAMANTINE_HAVE_CUDA
template <int dim, typename MemorySpaceType,
          std::enable_if_t<
              std::is_same<MemorySpaceType, dealii::MemorySpace::CUDA>::value,
              int> = 0>
void refine_and_transfer(
    std::unique_ptr<adamantine::Physics<dim, MemorySpaceType>> &thermal_physics,
    dealii::DoFHandler<dim> &dof_handler,
    dealii::LA::distributed::Vector<double, MemorySpaceType> &solution)
{
  dealii::parallel::distributed::Triangulation<dim> &triangulation =
      dynamic_cast<dealii::parallel::distributed::Triangulation<dim> &>(
          const_cast<dealii::Triangulation<dim> &>(
              dof_handler.get_triangulation()));

  std::shared_ptr<adamantine::MaterialProperty<dim>> material_property =
      thermal_physics->get_material_property();

  dealii::parallel::distributed::SolutionTransfer<
      dim, dealii::LA::distributed::Vector<double, dealii::MemorySpace::Host>>
      solution_transfer(dof_handler);
  std::vector<dealii::parallel::distributed::SolutionTransfer<
      dim, dealii::LA::distributed::Vector<double, dealii::MemorySpace::Host>>>
      material_state(
          static_cast<unsigned int>(adamantine::MaterialState::SIZE),
          dealii::parallel::distributed::SolutionTransfer<
              dim, dealii::LA::distributed::Vector<double,
                                                   dealii::MemorySpace::Host>>(
              material_property->get_dof_handler()));

  // We need to update the ghost values before we can do the interpolation on
  // the new mesh.
  solution.update_ghost_values();

  // Prepare the Triangulation and the diffent SolutionTransfers for refinement
  triangulation.prepare_coarsening_and_refinement();
  dealii::LA::distributed::Vector<double, dealii::MemorySpace::Host>
      solution_host(solution.get_partitioner());
  solution_host.import(solution, dealii::VectorOperation::insert);
  solution_transfer.prepare_for_coarsening_and_refinement(solution_host);
  for (unsigned int i = 0;
       i < static_cast<unsigned int>(adamantine::MaterialState::SIZE); ++i)
    material_state[i].prepare_for_coarsening_and_refinement(
        material_property->get_state()[i]);

  // Execute the refinement
  triangulation.execute_coarsening_and_refinement();

  // Update MaterialProperty DoFHandler and resize the state vectors
  material_property->reinit_dofs();

  // Update the AffineConstraints and resize the solution
  thermal_physics->setup_dofs();
  thermal_physics->initialize_dof_vector(solution);
  solution_host.reinit(solution.get_partitioner());

  // Interpolate the solution and the state onto the new mesh
  solution_transfer.interpolate(solution_host);
  solution.import(solution_host, dealii::VectorOperation::insert);
  for (unsigned int i = 0;
       i < static_cast<unsigned int>(adamantine::MaterialState::SIZE); ++i)
    material_state[i].interpolate(material_property->get_state()[i]);

#if ADAMANTINE_DEBUG
  // Check that we are not losing material
  std::array<dealii::LA::distributed::Vector<double, dealii::MemorySpace::Host>,
             static_cast<unsigned int>(adamantine::MaterialState::SIZE)>
      state = material_property->get_state();
  unsigned int const local_size = state[0].local_size();
  unsigned int constexpr n_material_states =
      static_cast<unsigned int>(adamantine::MaterialState::SIZE);
  for (unsigned int i = 0; i < local_size; ++i)
  {
    double material_ratio = 0.;
    for (unsigned int j = 0; j < n_material_states; ++j)
      material_ratio += state[j].local_element(i);
    adamantine::ASSERT(std::abs(material_ratio - 1.) < 1e-14,
                       "Material is lost.");
  }
#endif
}
#endif

template <int dim>
std::vector<typename dealii::parallel::distributed::Triangulation<
    dim>::active_cell_iterator>
compute_cells_to_refine(
    dealii::parallel::distributed::Triangulation<dim> &triangulation,
    double const time, double const next_refinement_time,
    unsigned int const n_time_steps,
    std::vector<std::unique_ptr<adamantine::HeatSource<dim>>> &heat_sources,
    double const current_source_height, double const refinement_beam_cutoff)
{

  // Compute the position of the beams between time and next_refinement_time and
  // refine the mesh where the source is greater than refinement_beam_cutoff.
  // This cut-off is due to the fact that the source is gaussian and thus never
  // strictly zero. If the beams intersect, some cells will appear twice in the
  // vector. This is not a problem.
  std::vector<typename dealii::parallel::distributed::Triangulation<
      dim>::active_cell_iterator>
      cells_to_refine;
  for (unsigned int i = 0; i < n_time_steps; ++i)
  {
    double const current_time = time + static_cast<double>(i) /
                                           static_cast<double>(n_time_steps) *
                                           (next_refinement_time - time);
    for (auto &beam : heat_sources)
    {
      for (auto cell : dealii::filter_iterators(
               triangulation.active_cell_iterators(),
               dealii::IteratorFilters::LocallyOwnedCell()))
      {
        if (beam->value(cell->center(), current_time, current_source_height) >
            refinement_beam_cutoff)
        {
          cells_to_refine.push_back(cell);
        }
      }
    }
  }

  return cells_to_refine;
}

template <int dim, int fe_degree, typename MemorySpaceType>
void refine_mesh(
    std::unique_ptr<adamantine::Physics<dim, MemorySpaceType>> &thermal_physics,
    dealii::LA::distributed::Vector<double, MemorySpaceType> &solution,
    std::vector<std::unique_ptr<adamantine::HeatSource<dim>>> &heat_sources,
    double const time, double const next_refinement_time,
    unsigned int const time_steps_refinement,
    boost::property_tree::ptree const &refinement_database)
{
  dealii::DoFHandler<dim> &dof_handler = thermal_physics->get_dof_handler();
  // Use the Kelly error estimator to refine the mesh. This is done so that the
  // part of the domain that were heated stay refined.
  // PropertyTreeInput refinement.n_heat_refinements
  unsigned int const n_kelly_refinements =
      refinement_database.get("n_heat_refinements", 2);
  double coarsening_fraction = 0.3;
  double refining_fraction = 0.6;
  // PropertyTreeInput refinement.heat_cell_ratio
  double cells_fraction = refinement_database.get("heat_cell_ratio", 1.);
  dealii::parallel::distributed::Triangulation<dim> &triangulation =
      dynamic_cast<dealii::parallel::distributed::Triangulation<dim> &>(
          const_cast<dealii::Triangulation<dim> &>(
              dof_handler.get_triangulation()));
  // Number of times the mesh on the beam paths will be refined and maximum
  // number of time a cell can be refined.
  // PropertyTreeInput refinement.n_beam_refinements
  unsigned int const n_beam_refinements =
      refinement_database.get("n_beam_refinements", 2);
  // PropertyTreeInput refinement.max_level
  int max_level = refinement_database.get<int>("max_level");

  // PropertyTreeInput refinement.beam_cutoff
  const double refinement_beam_cutoff =
      refinement_database.get<double>("beam_cutoff", 1.0e-15);

  for (unsigned int i = 0; i < n_kelly_refinements; ++i)
  {
    // Estimate the error. For simplicity, always use dealii::QGauss
    dealii::Vector<float> estimated_error_per_cell =
        estimate_error(triangulation, dof_handler, fe_degree, solution);

    // Flag the cells for refinement.
    unsigned int new_n_cells = static_cast<unsigned int>(
        cells_fraction *
        static_cast<double>(triangulation.n_global_active_cells()));
    dealii::GridRefinement::refine_and_coarsen_fixed_fraction(
        triangulation, estimated_error_per_cell, refining_fraction,
        coarsening_fraction, new_n_cells);

    // Don't refine cells that are already as much refined as it is allowed.
    for (auto cell :
         dealii::filter_iterators(triangulation.active_cell_iterators(),
                                  dealii::IteratorFilters::LocallyOwnedCell()))
      if (cell->level() >= max_level)
        cell->clear_refine_flag();

    // Execute the refinement and transfer the solution onto the new mesh.
    refine_and_transfer(thermal_physics, dof_handler, solution);
  }

  // Refine the mesh along the trajectory of the sources.
  double current_source_height =
      dynamic_cast<adamantine::ThermalPhysics<dim, fe_degree, MemorySpaceType,
                                              dealii::QGauss<1>> *>(
          thermal_physics.get())
          ? dynamic_cast<adamantine::ThermalPhysics<
                dim, fe_degree, MemorySpaceType, dealii::QGauss<1>> *>(
                thermal_physics.get())
                ->get_current_source_height()
          : dynamic_cast<adamantine::ThermalPhysics<
                dim, fe_degree, MemorySpaceType, dealii::QGaussLobatto<1>> *>(
                thermal_physics.get())
                ->get_current_source_height();

  for (unsigned int i = 0; i < n_beam_refinements; ++i)
  {
    // Compute the cells to be refined.
    std::vector<typename dealii::parallel::distributed::Triangulation<
        dim>::active_cell_iterator>
        cells_to_refine = compute_cells_to_refine(
            triangulation, time, next_refinement_time, time_steps_refinement,
            heat_sources, current_source_height, refinement_beam_cutoff);

    // PropertyTreeInput refinement.coarsen_after_beam
    const bool coarsen_after_beam =
        refinement_database.get<bool>("coarsen_after_beam", false);

    // If coarsening is allowed, set the coarsening flag everywhere
    if (coarsen_after_beam)
    {
      for (auto cell : dealii::filter_iterators(
               triangulation.active_cell_iterators(),
               dealii::IteratorFilters::LocallyOwnedCell()))
      {
        if (cell->level() > 0)
          cell->set_coarsen_flag();
      }
    }

    // Flag the cells for refinement.
    for (auto &cell : cells_to_refine)
    {
      if (coarsen_after_beam)
        cell->clear_coarsen_flag();
      if (cell->level() < max_level)
        cell->set_refine_flag();
    }

    // Execute the refinement and transfer the solution onto the new mesh.
    refine_and_transfer(thermal_physics, dof_handler, solution);
  }

  // Recompute the inverse of the mass matrix
  thermal_physics->compute_inverse_mass_matrix();
}

template <int dim, typename MemorySpaceType>
void refine_mesh(
    std::unique_ptr<adamantine::Physics<dim, MemorySpaceType>> &thermal_physics,
    dealii::LA::distributed::Vector<double, MemorySpaceType> &solution,
    std::vector<std::unique_ptr<adamantine::HeatSource<dim>>> &heat_sources,
    double const time, double const next_refinement_time,
    unsigned int const time_steps_refinement,
    boost::property_tree::ptree const &refinement_database,
    unsigned int const fe_degree)
{
  switch (fe_degree)
  {
  case 1:
  {
    refine_mesh<dim, 1>(thermal_physics, solution, heat_sources, time,
                        next_refinement_time, time_steps_refinement,
                        refinement_database);
    break;
  }
  case 2:
  {
    refine_mesh<dim, 2>(thermal_physics, solution, heat_sources, time,
                        next_refinement_time, time_steps_refinement,
                        refinement_database);
    break;
  }
  case 3:
  {
    refine_mesh<dim, 3>(thermal_physics, solution, heat_sources, time,
                        next_refinement_time, time_steps_refinement,
                        refinement_database);
    break;
  }
  case 4:
  {
    refine_mesh<dim, 4>(thermal_physics, solution, heat_sources, time,
                        next_refinement_time, time_steps_refinement,
                        refinement_database);
    break;
  }
  case 5:
  {
    refine_mesh<dim, 5>(thermal_physics, solution, heat_sources, time,
                        next_refinement_time, time_steps_refinement,
                        refinement_database);
    break;
  }
  case 6:
  {
    refine_mesh<dim, 6>(thermal_physics, solution, heat_sources, time,
                        next_refinement_time, time_steps_refinement,
                        refinement_database);
    break;
  }
  case 7:
  {
    refine_mesh<dim, 7>(thermal_physics, solution, heat_sources, time,
                        next_refinement_time, time_steps_refinement,
                        refinement_database);
    break;
  }
  case 8:
  {
    refine_mesh<dim, 8>(thermal_physics, solution, heat_sources, time,
                        next_refinement_time, time_steps_refinement,
                        refinement_database);
    break;
  }
  case 9:
  {
    refine_mesh<dim, 9>(thermal_physics, solution, heat_sources, time,
                        next_refinement_time, time_steps_refinement,
                        refinement_database);
    break;
  }
  case 10:
  {
    refine_mesh<dim, 10>(thermal_physics, solution, heat_sources, time,
                         next_refinement_time, time_steps_refinement,
                         refinement_database);
    break;
  }
  default:
  {
    adamantine::ASSERT_THROW(false, "fe_degree should be between 1 and 10.");
  }
  }
}

template <int dim, typename MemorySpaceType>
dealii::LinearAlgebra::distributed::Vector<double, MemorySpaceType>
run(MPI_Comm const &communicator, boost::property_tree::ptree const &database,
    std::vector<adamantine::Timer> &timers)
{
#ifdef ADAMANTINE_WITH_CALIPER
  CALI_CXX_MARK_FUNCTION;
#endif

  // Extract property tree children
  boost::property_tree::ptree geometry_database =
      database.get_child("geometry");
  boost::property_tree::ptree discretization_database =
      database.get_child("discretization");
  boost::property_tree::ptree time_stepping_database =
      database.get_child("time_stepping");
  boost::property_tree::ptree post_processor_database =
      database.get_child("post_processor");
  boost::property_tree::ptree refinement_database =
      database.get_child("refinement");

  // PropertyTreeInput discretization.fe_degree
  unsigned int const fe_degree =
      discretization_database.get<unsigned int>("fe_degree");
  // PropertyTreeInput discretization.quadrature
  std::string quadrature_type =
      discretization_database.get("quadrature", "gauss");
  std::transform(quadrature_type.begin(), quadrature_type.end(),
                 quadrature_type.begin(),
                 [](unsigned char c) { return std::tolower(c); });
  // PropertyTreeInput materials.initial_temperature
  double const initial_temperature =
      database.get("materials.initial_temperature", 300.);

  adamantine::Geometry<dim> geometry(communicator, geometry_database);

  std::unique_ptr<adamantine::Physics<dim, MemorySpaceType>> thermal_physics;
  std::vector<std::unique_ptr<adamantine::HeatSource<dim>>> &heat_sources =
      initialize_thermal_physics<dim>(fe_degree, quadrature_type, communicator,
                                      database, geometry, thermal_physics);

  adamantine::PostProcessor<dim> post_processor(
      communicator, post_processor_database, thermal_physics->get_dof_handler(),
      thermal_physics->get_material_property());

  thermal_physics->setup_dofs();
  thermal_physics->compute_inverse_mass_matrix();
  dealii::LA::distributed::Vector<double, MemorySpaceType> solution;
  thermal_physics->initialize_dof_vector(initial_temperature, solution);
  unsigned int progress = 0;
  unsigned int cycle = 0;
  unsigned int n_time_step = 0;
  double time = 0.;
  // Output the initial solution
  dealii::AffineConstraints<double> &affine_constraints =
      thermal_physics->get_affine_constraints();
  output_pvtu(post_processor, cycle, n_time_step, time, affine_constraints,
              solution, timers);
  ++n_time_step;

  // PropertyTreeInput refinement.verbose
  bool const verbose_refinement = refinement_database.get("verbose", false);
  // PropertyTreeInput refinement.time_steps_between_refinement
  unsigned int const time_steps_refinement =
      refinement_database.get("time_steps_between_refinement", 10);
  double next_refinement_time = time;
  // PropertyTreeInput time_stepping.time_step
  double time_step = time_stepping_database.get<double>("time_step");
  // PropertyTreeInput time_stepping.duration
  double const duration = time_stepping_database.get<double>("duration");
  // PropertyTreeInput post_processor.time_steps_between_output
  unsigned int const time_steps_output =
      post_processor_database.get("time_steps_between_output", 1);

  auto [material_deposition_boxes, deposition_times] =
      adamantine::create_material_deposition_boxes<dim>(geometry_database,
                                                        heat_sources);

  // Unless we use an embedded method, we know in advance the time step.
<<<<<<< HEAD
  // Thus we can get for each time step, the list of elements that we will
  // need to activate. This list will be invalidated every time we refine
  // the mesh.
  timers[adamantine::add_material].start();
=======
  // Thus we can get for each time step, the list of elements that we will need
  // to activate. This list will be invalidated every time we refine the mesh.
  timers[adamantine::add_material_search].start();
>>>>>>> 6fac5a75
  auto elements_to_activate = adamantine::get_elements_to_activate(
      thermal_physics->get_dof_handler(), material_deposition_boxes);
  timers[adamantine::add_material_search].stop();

#ifdef ADAMANTINE_WITH_CALIPER
  CALI_CXX_MARK_LOOP_BEGIN(main_loop_id, "main_loop");
#endif
  while (time < duration)
  {
#ifdef ADAMANTINE_WITH_CALIPER
    CALI_CXX_MARK_LOOP_ITERATION(main_loop_id, n_time_step - 1);
#endif
    if ((time + time_step) > duration)
      time_step = duration - time;
    unsigned int rank = dealii::Utilities::MPI::this_mpi_process(communicator);

    // Refine the mesh after time_steps_refinement time steps or when time
    // is greater or equal than the next predicted time for refinement. This
    // is necessary when using an embedded method.
    if (((n_time_step % time_steps_refinement) == 0) ||
        (time >= next_refinement_time))
    {
      next_refinement_time = time + time_steps_refinement * time_step;
      timers[adamantine::refine].start();
      refine_mesh(thermal_physics, solution, heat_sources, time,
                  next_refinement_time, time_steps_refinement,
                  refinement_database, fe_degree);
      timers[adamantine::refine].stop();
      if ((rank == 0) && (verbose_refinement == true))
        std::cout << "n_dofs: " << thermal_physics->get_dof_handler().n_dofs()
                  << std::endl;

      timers[adamantine::add_material_search].start();
      elements_to_activate = adamantine::get_elements_to_activate(
          thermal_physics->get_dof_handler(), material_deposition_boxes);
      timers[adamantine::add_material_search].stop();
    }

    // Add material if necessary.
<<<<<<< HEAD
    // We use an epsilon to get the "expected" behavior when the deposition
    // time and the time match should match exactly but don't because of
    // floating point accuracy.
    timers[adamantine::add_material].start();
=======
    // We use an epsilon to get the "expected" behavior when the deposition time
    // and the time match should match exactly but don't because of floating
    // point accuracy.
    timers[adamantine::add_material_activate].start();
>>>>>>> 6fac5a75
    double const eps = time_step / 1e12;
    auto activation_start =
        std::lower_bound(deposition_times.begin(), deposition_times.end(),
                         time - eps) -
        deposition_times.begin();
    auto activation_end =
        std::lower_bound(deposition_times.begin(), deposition_times.end(),
                         time + time_step - eps) -
        deposition_times.begin();
    for (unsigned int i = activation_start; i < activation_end; ++i)
      thermal_physics->add_material(elements_to_activate[i],
                                    initial_temperature, solution);

    if ((rank == 0) && (verbose_refinement == true) &&
        (activation_end - activation_start > 0))
      std::cout << "n_dofs: " << thermal_physics->get_dof_handler().n_dofs()
                << std::endl;
    // Remove elements that have been activated
    elements_to_activate.erase(elements_to_activate.begin() + activation_start,
                               elements_to_activate.begin() + activation_end);
    deposition_times.erase(deposition_times.begin() + activation_start,
                           deposition_times.begin() + activation_end);
<<<<<<< HEAD

    material_deposition_boxes.erase(
        material_deposition_boxes.begin() + activation_start,
        material_deposition_boxes.begin() + activation_end);

    timers[adamantine::add_material].stop();
=======
    timers[adamantine::add_material_activate].stop();
>>>>>>> 6fac5a75

    // Time can be different than time + time_step if an embedded scheme is
    // used. Note that this is a problem when adding material because it
    // means that the amount of material that needs to be added is not
    // known.
#if ADAMANTINE_DEBUG
    double const old_time = time;
    bool const adding_material =
        (activation_start == activation_end) ? false : true;
#endif
    timers[adamantine::evol_time].start();
    time = thermal_physics->evolve_one_time_step(time, time_step, solution,
                                                 timers);
#if ADAMANTINE_DEBUG
    adamantine::ASSERT(!adding_material ||
                           ((time - old_time) < time_step / 1e-9),
                       "Unexpected time step while adding material.");
#endif
    timers[adamantine::evol_time].stop();

    // Get the new time step
    time_step = thermal_physics->get_delta_t_guess();

    // Output progress on screen
    if (rank == 0)
    {
      double adim_time = time / (duration / 10.);
      double int_part = 0;
      std::modf(adim_time, &int_part);
      if (int_part > progress)
      {
        std::cout << int_part * 10 << '%' << " completed" << std::endl;
        ++progress;
      }
    }

    // Output the solution
    if (n_time_step % time_steps_output == 0)
    {
      output_pvtu(post_processor, cycle, n_time_step, time, affine_constraints,
                  solution, timers);
    }
    ++n_time_step;
  }

#ifdef ADAMANTINE_WITH_CALIPER
  CALI_CXX_MARK_LOOP_END(main_loop_id);
#endif

  post_processor.output_pvd();

  // This is only used for integration test
  return solution;
}
#endif<|MERGE_RESOLUTION|>--- conflicted
+++ resolved
@@ -725,16 +725,11 @@
                                                         heat_sources);
 
   // Unless we use an embedded method, we know in advance the time step.
-<<<<<<< HEAD
-  // Thus we can get for each time step, the list of elements that we will
-  // need to activate. This list will be invalidated every time we refine
-  // the mesh.
-  timers[adamantine::add_material].start();
-=======
+
   // Thus we can get for each time step, the list of elements that we will need
   // to activate. This list will be invalidated every time we refine the mesh.
   timers[adamantine::add_material_search].start();
->>>>>>> 6fac5a75
+
   auto elements_to_activate = adamantine::get_elements_to_activate(
       thermal_physics->get_dof_handler(), material_deposition_boxes);
   timers[adamantine::add_material_search].stop();
@@ -774,17 +769,12 @@
     }
 
     // Add material if necessary.
-<<<<<<< HEAD
-    // We use an epsilon to get the "expected" behavior when the deposition
-    // time and the time match should match exactly but don't because of
-    // floating point accuracy.
-    timers[adamantine::add_material].start();
-=======
+
     // We use an epsilon to get the "expected" behavior when the deposition time
     // and the time match should match exactly but don't because of floating
     // point accuracy.
     timers[adamantine::add_material_activate].start();
->>>>>>> 6fac5a75
+
     double const eps = time_step / 1e12;
     auto activation_start =
         std::lower_bound(deposition_times.begin(), deposition_times.end(),
@@ -807,16 +797,12 @@
                                elements_to_activate.begin() + activation_end);
     deposition_times.erase(deposition_times.begin() + activation_start,
                            deposition_times.begin() + activation_end);
-<<<<<<< HEAD
 
     material_deposition_boxes.erase(
         material_deposition_boxes.begin() + activation_start,
         material_deposition_boxes.begin() + activation_end);
 
-    timers[adamantine::add_material].stop();
-=======
     timers[adamantine::add_material_activate].stop();
->>>>>>> 6fac5a75
 
     // Time can be different than time + time_step if an embedded scheme is
     // used. Note that this is a problem when adding material because it
