/* Copyright (c) 2017 - 2024, the adamantine authors.
 *
 * This file is subject to the Modified BSD License and may not be distributed
 * without copyright and license information. Please refer to the file LICENSE
 * for the text and further information on this license.
 */

#include "MaterialStates.hh"
#define BOOST_TEST_MODULE ImplicitOperator

#include <Geometry.hh>
#include <GoldakHeatSource.hh>
#include <ImplicitOperator.hh>
#include <ThermalOperator.hh>

#include <deal.II/base/quadrature_lib.h>
#include <deal.II/dofs/dof_tools.h>
#include <deal.II/fe/fe_nothing.h>
#include <deal.II/fe/fe_q.h>
#include <deal.II/hp/fe_collection.h>
#include <deal.II/lac/dynamic_sparsity_pattern.h>
#include <deal.II/lac/sparse_matrix.h>
#include <deal.II/numerics/matrix_tools.h>

#include <boost/property_tree/ptree.hpp>

#include "main.cc"

namespace tt = boost::test_tools;

BOOST_AUTO_TEST_CASE(implicit_operator)
{
  MPI_Comm communicator = MPI_COMM_WORLD;

  // Create the Geometry
  boost::property_tree::ptree geometry_database;
  geometry_database.put("import_mesh", false);
  geometry_database.put("length", 12);
  geometry_database.put("length_divisions", 4);
  geometry_database.put("height", 6);
  geometry_database.put("height_divisions", 5);
  adamantine::Geometry<2> geometry(communicator, geometry_database);
  // Create the DoFHandler
  dealii::hp::FECollection<2> fe_collection;
  fe_collection.push_back(dealii::FE_Q<2>(2));
  fe_collection.push_back(dealii::FE_Nothing<2>());
  dealii::DoFHandler<2> dof_handler(geometry.get_triangulation());
  dof_handler.distribute_dofs(fe_collection);
  dealii::AffineConstraints<double> affine_constraints;
  affine_constraints.close();
  dealii::hp::QCollection<1> q_collection;
  q_collection.push_back(dealii::QGauss<1>(3));
  q_collection.push_back(dealii::QGauss<1>(1));

  // Create the MaterialProperty
  boost::property_tree::ptree mat_prop_database;
  mat_prop_database.put("property_format", "polynomial");
  mat_prop_database.put("n_materials", 1);
  mat_prop_database.put("material_0.solid.density", 1.);
  mat_prop_database.put("material_0.powder.density", 1.);
  mat_prop_database.put("material_0.liquid.density", 1.);
  mat_prop_database.put("material_0.solid.specific_heat", 1.);
  mat_prop_database.put("material_0.powder.specific_heat", 1.);
  mat_prop_database.put("material_0.liquid.specific_heat", 1.);
  mat_prop_database.put("material_0.solid.thermal_conductivity_x", 10.);
  mat_prop_database.put("material_0.solid.thermal_conductivity_z", 10.);
  mat_prop_database.put("material_0.powder.thermal_conductivity_x", 10.);
  mat_prop_database.put("material_0.powder.thermal_conductivity_z", 10.);
  mat_prop_database.put("material_0.liquid.thermal_conductivity_x", 10.);
  mat_prop_database.put("material_0.liquid.thermal_conductivity_z", 10.);
  adamantine::MaterialProperty<2, 0, adamantine::SolidLiquidPowder,
                               dealii::MemorySpace::Host>
      mat_properties(communicator, geometry.get_triangulation(),
                     mat_prop_database);

  boost::property_tree::ptree beam_database;
<<<<<<< HEAD
  beam_database.put("n_beams", 1);
  beam_database.put("beam_0.type", "goldak");
  beam_database.put("beam_0.depth", 0.1);
  beam_database.put("beam_0.absorption_efficiency", 0.1);
  beam_database.put("beam_0.diameter", 1.0);
  beam_database.put("beam_0.max_power", 10.);
  beam_database.put("beam_0.scan_path_file", "scan_path.txt");
  beam_database.put("beam_0.scan_path_file_format", "segment");
  adamantine::HeatSources<2, dealii::MemorySpace::Host> heat_sources(
      beam_database);
=======
  beam_database.put("depth", 0.1);
  beam_database.put("absorption_efficiency", 0.1);
  beam_database.put("diameter", 1.0);
  beam_database.put("max_power", 0.);
  beam_database.put("scan_path_file", "scan_path.txt");
  beam_database.put("scan_path_file_format", "segment");
  std::vector<std::shared_ptr<adamantine::HeatSource<2>>> heat_sources;
  heat_sources.resize(1);
  heat_sources[0] =
      std::make_shared<adamantine::GoldakHeatSource<2>>(beam_database);
  heat_sources[0]->update_time(0.);
>>>>>>> 052c98eb

  // Initialize the ThermalOperator
  auto thermal_operator = std::make_shared<
      adamantine::ThermalOperator<2, false, 0, 2, adamantine::SolidLiquidPowder,
                                  dealii::MemorySpace::Host>>(
      communicator, adamantine::BoundaryType::adiabatic, mat_properties,
      heat_sources);
  std::vector<double> deposition_cos(
      geometry.get_triangulation().n_locally_owned_active_cells(), 1.);
  std::vector<double> deposition_sin(
      geometry.get_triangulation().n_locally_owned_active_cells(), 0.);
  thermal_operator->reinit(dof_handler, affine_constraints, q_collection);
  thermal_operator->set_material_deposition_orientation(deposition_cos,
                                                        deposition_sin);
  thermal_operator->compute_inverse_mass_matrix(dof_handler,
                                                affine_constraints);
  dealii::LA::distributed::Vector<double, dealii::MemorySpace::Host> dummy(
      thermal_operator->m());
  thermal_operator->get_state_from_material_properties();

  // Initialize the ImplicitOperator
  adamantine::ImplicitOperator<dealii::MemorySpace::Host> implicit_operator(
      thermal_operator, false);
  BOOST_TEST(implicit_operator.m() == 99);
  BOOST_TEST(implicit_operator.n() == 99);
  BOOST_CHECK_THROW(implicit_operator.Tvmult(dummy, dummy),
                    adamantine::NotImplementedExc);
  BOOST_CHECK_THROW(implicit_operator.vmult_add(dummy, dummy),
                    adamantine::NotImplementedExc);
  BOOST_CHECK_THROW(implicit_operator.Tvmult_add(dummy, dummy),
                    adamantine::NotImplementedExc);

  // Initialize the ImplicitOperator with JFNK
  adamantine::ImplicitOperator<dealii::MemorySpace::Host>
      implicit_operator_jfnk(thermal_operator, true);

  // Check that ImplicitOperator with and without JFNK give the same
  // results.
  unsigned int const size = thermal_operator->m();
  dealii::LA::distributed::Vector<double, dealii::MemorySpace::Host> source(
      size);
  std::shared_ptr<
      dealii::LA::distributed::Vector<double, dealii::MemorySpace::Host>>
      inverse_mass_matrix(
          new dealii::LA::distributed::Vector<double,
                                              dealii::MemorySpace::Host>(size));
  dealii::LA::distributed::Vector<double, dealii::MemorySpace::Host> dst(size);
  dealii::LA::distributed::Vector<double, dealii::MemorySpace::Host> dst_jfnk(
      size);
  for (unsigned int i = 0; i < size; ++i)
  {
    source[i] = 1.;
    (*inverse_mass_matrix)[i] = 1.;
  }

  implicit_operator.set_tau(1.);
  implicit_operator_jfnk.set_tau(1.);

  implicit_operator.set_inverse_mass_matrix(inverse_mass_matrix);
  implicit_operator_jfnk.set_inverse_mass_matrix(inverse_mass_matrix);

  implicit_operator.vmult(dst, source);
  implicit_operator_jfnk.vmult(dst_jfnk, source);

  double const tolerance = 1e-7;
  BOOST_TEST(dst.l2_norm() == dst_jfnk.l2_norm(), tt::tolerance(tolerance));
}<|MERGE_RESOLUTION|>--- conflicted
+++ resolved
@@ -74,30 +74,17 @@
                      mat_prop_database);
 
   boost::property_tree::ptree beam_database;
-<<<<<<< HEAD
   beam_database.put("n_beams", 1);
   beam_database.put("beam_0.type", "goldak");
   beam_database.put("beam_0.depth", 0.1);
   beam_database.put("beam_0.absorption_efficiency", 0.1);
   beam_database.put("beam_0.diameter", 1.0);
-  beam_database.put("beam_0.max_power", 10.);
+  beam_database.put("beam_0.max_power", 0.);
   beam_database.put("beam_0.scan_path_file", "scan_path.txt");
   beam_database.put("beam_0.scan_path_file_format", "segment");
   adamantine::HeatSources<2, dealii::MemorySpace::Host> heat_sources(
       beam_database);
-=======
-  beam_database.put("depth", 0.1);
-  beam_database.put("absorption_efficiency", 0.1);
-  beam_database.put("diameter", 1.0);
-  beam_database.put("max_power", 0.);
-  beam_database.put("scan_path_file", "scan_path.txt");
-  beam_database.put("scan_path_file_format", "segment");
-  std::vector<std::shared_ptr<adamantine::HeatSource<2>>> heat_sources;
-  heat_sources.resize(1);
-  heat_sources[0] =
-      std::make_shared<adamantine::GoldakHeatSource<2>>(beam_database);
-  heat_sources[0]->update_time(0.);
->>>>>>> 052c98eb
+  heat_sources.update_time(0.);
 
   // Initialize the ThermalOperator
   auto thermal_operator = std::make_shared<
